{
  "build": {
    "beforeDevCommand": "npm run dev",
    "beforeBuildCommand": "npm run build",
    "devPath": "http://localhost:5173",
    "distDir": "../dist"
  },
  "package": {
    "productName": "Font Viewer",
<<<<<<< HEAD
    "version": "1.1.1"
=======
    "version": "1.1.0"
>>>>>>> b5f7952e
  },
  "tauri": {
    "allowlist": {
      "all": false,
      "shell": {
        "all": false,
        "open": true
      },
      "fs": {
        "all": false,
        "scope": [
          "C:\\Windows\\Fonts",
          "C:\\Users\\Public\\AppData\\Local\\Microsoft\\Windows\\Fonts"
        ],
        "readFile": true,
        "writeFile": true,
        "readDir": true,
        "exists": true
      },
      "http": {
        "all": false,
        "request": true
      },
      "notification": {
        "all": true
      }
    },
    "bundle": {
      "active": true,
      "targets": [
        "nsis",
        "msi"
      ],
      "identifier": "com.font-viewer.dev",
      "icon": [
        "icons/32x32.png",
        "icons/128x128.png",
        "icons/128x128@2x.png",
        "icons/icon.icns",
        "icons/icon.ico"
      ],
      "publisher": "Chatterjay",
      "windows": {
        "certificateThumbprint": null,
        "digestAlgorithm": "sha256",
        "timestampUrl": "http://timestamp.digicert.com"
      }
    },
    "security": {
      "csp": null
    },
    "updater": {
      "active": true,
      "endpoints": [
        "https://github.com/Chatterjay/font-viewer/releases/latest/download/font-viewer-updater.json"
      ],
      "dialog": false,
      "pubkey": "dW50cnVzdGVkIGNvbW1lbnQ6IG1pbmlzaWduIHB1YmxpYyBrZXk6IEU0ODdDMzA4NkY3QzVCQzQKUldURVczeHZDTU9INUdrTFdmUVVBL2RoSHF3d1QwWVlFL2x4YVZJTUJGYzBRTUkxcEQ2VEJGSHQK",
      "windows": {
        "installMode": "passive"
      }
    },
    "windows": [
      {
        "fullscreen": false,
        "height": 800,
        "resizable": true,
        "title": "Font Viewer v__VERSION__",
        "width": 1250,
        "minWidth": 800,
        "minHeight": 600
      }
    ]
  }
}<|MERGE_RESOLUTION|>--- conflicted
+++ resolved
@@ -7,11 +7,7 @@
   },
   "package": {
     "productName": "Font Viewer",
-<<<<<<< HEAD
     "version": "1.1.1"
-=======
-    "version": "1.1.0"
->>>>>>> b5f7952e
   },
   "tauri": {
     "allowlist": {
@@ -69,6 +65,7 @@
         "https://github.com/Chatterjay/font-viewer/releases/latest/download/font-viewer-updater.json"
       ],
       "dialog": false,
+      "dialog": false,
       "pubkey": "dW50cnVzdGVkIGNvbW1lbnQ6IG1pbmlzaWduIHB1YmxpYyBrZXk6IEU0ODdDMzA4NkY3QzVCQzQKUldURVczeHZDTU9INUdrTFdmUVVBL2RoSHF3d1QwWVlFL2x4YVZJTUJGYzBRTUkxcEQ2VEJGSHQK",
       "windows": {
         "installMode": "passive"

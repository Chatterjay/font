--- conflicted
+++ resolved
@@ -1,10 +1,9 @@
-<<<<<<< HEAD
 name: Windows Release
 
 on:
   push:
     tags:
-      - 'v*'
+      - main
 
 jobs:
   build:
@@ -19,48 +18,9 @@
         uses: actions/setup-node@v4
         with:
           node-version: 18
-=======
-name: 'publish'
-
-on:
-  push:
-    branches:
-      - main
-      - release
-    
-
-jobs:
-  publish-tauri:
-    permissions:
-      contents: write
-    outputs:
-      release_id: ${{ steps.tauri-action.outputs.releaseId }}
-    strategy:
-      fail-fast: false
-      matrix:
-        include:
-          - platform: 'macos-latest' # for Arm based macs (M1 and above).
-            args: '--target aarch64-apple-darwin'
-          - platform: 'macos-latest' # for Intel based macs.
-            args: '--target x86_64-apple-darwin'
-          - platform: 'ubuntu-22.04' # for Tauri v1 you could replace this with ubuntu-20.04.
-            args: ''
-          - platform: 'windows-latest'
-            args: ''
-
-    runs-on: ${{ matrix.platform }}
-    steps:
-      - uses: actions/checkout@v4
-
-      - name: setup node
-        uses: actions/setup-node@v4
-        with:
-          node-version: lts/*
->>>>>>> 8c2294f9
 
       - name: install Rust stable
         uses: dtolnay/rust-toolchain@stable
-<<<<<<< HEAD
 
       - name: Install Tauri CLI
         run: npm install -g @tauri-apps/cli
@@ -97,81 +57,6 @@
           ConvertTo-Json $json -Depth 3 | Out-File -Encoding utf8 latest.json
 
       - name: Upload Release
-=======
-        with:
-          targets: ${{ matrix.platform == 'macos-latest' && 'aarch64-apple-darwin,x86_64-apple-darwin' || '' }}
-
-      - name: install dependencies (ubuntu only)
-        if: matrix.platform == 'ubuntu-22.04'
-        run: |
-          sudo apt-get update
-          sudo apt-get install -y libwebkit2gtk-4.0-dev libwebkit2gtk-4.1-dev libappindicator3-dev librsvg2-dev patchelf
-      - name: install frontend dependencies
-        run: yarn install
-
-      - name: Set TAURI_SIGNING_PRIVATE_KEY environment variable (macOS)
-        if: matrix.platform == 'macos-latest'
-        env:
-          TAURI_SIGNING_PRIVATE_KEY: ${{ secrets.TAURI_SIGNING_PRIVATE_KEY }}
-          TAURI_SIGNING_PRIVATE_KEY_PASSWORD: ${{ secrets.TAURI_SIGNING_PRIVATE_KEY_PASSWORD }}
-        run: |
-          echo "TAURI_SIGNING_PRIVATE_KEY=$TAURI_SIGNING_PRIVATE_KEY" >> $GITHUB_ENV
-          echo "TAURI_SIGNING_PRIVATE_KEY_PASSWORD=$TAURI_SIGNING_PRIVATE_KEY_PASSWORD" >> $GITHUB_ENV
-          
-      - name: Set TAURI_SIGNING_PRIVATE_KEY environment variable (Windows)
-        if: matrix.platform == 'windows-latest'
-        env:
-          TAURI_SIGNING_PRIVATE_KEY: ${{ secrets.TAURI_SIGNING_PRIVATE_KEY }}
-          TAURI_SIGNING_PRIVATE_KEY_PASSWORD: ${{ secrets.TAURI_SIGNING_PRIVATE_KEY_PASSWORD }}
-        run: |
-          echo "TAURI_SIGNING_PRIVATE_KEY=$env:TAURI_SIGNING_PRIVATE_KEY" >> $env:GITHUB_ENV
-          echo "TAURI_SIGNING_PRIVATE_KEY_PASSWORD=$env:TAURI_SIGNING_PRIVATE_KEY_PASSWORD" >> $env:GITHUB_ENV
-          
-      - name: Set TAURI_SIGNING_PRIVATE_KEY environment variable (Linux)
-        if: matrix.platform == 'ubuntu-22.04'
-        env:
-          TAURI_SIGNING_PRIVATE_KEY: ${{ secrets.TAURI_SIGNING_PRIVATE_KEY }}
-          TAURI_SIGNING_PRIVATE_KEY_PASSWORD: ${{ secrets.TAURI_SIGNING_PRIVATE_KEY_PASSWORD }}
-        run: |
-          echo "TAURI_SIGNING_PRIVATE_KEY=$TAURI_SIGNING_PRIVATE_KEY" >> $GITHUB_ENV
-          echo "TAURI_SIGNING_PRIVATE_KEY_PASSWORD=$TAURI_SIGNING_PRIVATE_KEY_PASSWORD" >> $GITHUB_ENV
-      - id: tauri-action
-        uses: tauri-apps/tauri-action@v0
-        env:
-          GITHUB_TOKEN: ${{ secrets.GITHUB_TOKEN }}
-          TAURI_SIGNING_PRIVATE_KEY: ${{ secrets.TAURI_SIGNING_PRIVATE_KEY }}
-          TAURI_SIGNING_PRIVATE_KEY_PASSWORD: ${{ secrets.TAURI_SIGNING_PRIVATE_KEY_PASSWORD }}
-        with:
-          tagName: v__VERSION__
-          releaseName: 'App v__VERSION__'
-          releaseBody: 'See the assets to download this version and install.'
-          releaseDraft: true
-          prerelease: false
-          args: ${{ matrix.args }}
-
-  update-updater:
-    needs: publish-tauri
-    permissions:
-      contents: write
-    runs-on: ubuntu-latest
-    steps:
-      - uses: actions/checkout@v4
-
-      - name: Setup Node.js
-        uses: actions/setup-node@v4
-        with:
-          node-version: lts/*
-
-      - name: Install dependencies
-        run: yarn install
-
-      - name: Generate updater file
-        env:
-          GITHUB_TOKEN: ${{ secrets.GITHUB_TOKEN }}
-        run: yarn updater
-
-      - name: Upload updater file to release
->>>>>>> 8c2294f9
         uses: softprops/action-gh-release@v1
         env:
           GITHUB_TOKEN: ${{ secrets.GITHUB_TOKEN }}
@@ -190,27 +75,7 @@
       - name: Setup Node.js
         uses: actions/setup-node@v4
         with:
-<<<<<<< HEAD
           files: |
             src-tauri/target/release/*.msi
             latest.json
-          draft: false
-=======
-          node-version: lts/*
-
-      - name: Download updater file from release
-        env:
-          GITHUB_TOKEN: ${{ secrets.GITHUB_TOKEN }}
-        run: |
-          mkdir -p ./gh-pages
-          TAG=$(git describe --tags --abbrev=0)
-          curl -L -H "Authorization: token $GITHUB_TOKEN" \
-            "https://github.com/${{ github.repository }}/releases/download/$TAG/install.json" \
-            -o ./gh-pages/install.json
-
-      - name: Deploy to GitHub Pages
-        uses: JamesIves/github-pages-deploy-action@v4
-        with:
-          folder: ./gh-pages
-          branch: gh-pages
->>>>>>> 8c2294f9
+          draft: false